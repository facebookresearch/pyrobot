--- conflicted
+++ resolved
@@ -52,11 +52,7 @@
             source ~/.bashrc
             source /opt/ros/$ROS_DISTRO/setup.bash
             source ~/low_cost_ws/devel/setup.bash
-<<<<<<< HEAD
             export PYTHONPATH=$PYTHONPATH:/usr/local/cython #Put GPMP on path
-=======
-            export PYTHONPATH=$PYTHONPATH:/usr/local/cython
->>>>>>> 94fc6d6d
             roslaunch locobot_control main.launch use_sim:=true use_rviz:=false
           no_output_timeout: 1.00h
           background: true
@@ -126,11 +122,7 @@
             source ~/.bashrc
             source /opt/ros/$ROS_DISTRO/setup.bash
             source ~/low_cost_ws/devel/setup.bash
-<<<<<<< HEAD
             export PYTHONPATH=$PYTHONPATH:/usr/local/cython #Put GPMP on path
-=======
-            export PYTHONPATH=$PYTHONPATH:/usr/local/cython
->>>>>>> 94fc6d6d
             roslaunch locobot_control main.launch use_sim:=true use_rviz:=false
           no_output_timeout: 1.00h
           background: true
