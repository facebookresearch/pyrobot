--- conflicted
+++ resolved
@@ -91,8 +91,6 @@
     dtype=np.float32,
 )
 
-
-<<<<<<< HEAD
 @pytest.mark.parametrize("base_controller", ["proportional"])
 @pytest.mark.parametrize("base_planner", ["none"])
 @pytest.mark.parametrize("close_loop", [True])
@@ -105,9 +103,6 @@
         posn, create_robot, base_controller, base_planner, close_loop, smooth, 0.05, 10
     )
 
-
-=======
->>>>>>> dcb19f81
 @pytest.mark.parametrize("base_controller", ["movebase"])
 @pytest.mark.parametrize("base_planner", ["none"])
 @pytest.mark.parametrize("close_loop", [True])
@@ -142,8 +137,6 @@
         posn, create_robot, base_controller, base_planner, False, False, 0.10, 20
     )
 
-
-<<<<<<< HEAD
 # @pytest.mark.parametrize("base_controller", ["ilqr"])
 # @pytest.mark.parametrize("base_planner", ["none"])
 # @pytest.mark.parametrize("posn", posns)
@@ -245,29 +238,3 @@
 #     _test_relative_position_control(
 #         posn, create_robot, base_controller, base_planner, close_loop, smooth, 0.25, 20
 #     )
-=======
-@pytest.mark.parametrize("base_controller", ["proportional", "ilqr"])
-@pytest.mark.parametrize("base_planner", ["movebase"])
-@pytest.mark.parametrize("close_loop", [True])
-@pytest.mark.parametrize("smooth", [False])
-@pytest.mark.parametrize("posn", posns[:1, :])
-def test_relative_position_control3(
-    botname, posn, base_controller, base_planner, close_loop, smooth
-):
-    _test_relative_position_control(
-        posn, botname, base_controller, base_planner, close_loop, smooth, 0.05, 10
-    )
-
-
-@pytest.mark.parametrize("base_controller", ["movebase"])
-@pytest.mark.parametrize("base_planner", ["movebase"])
-@pytest.mark.parametrize("close_loop", [True])
-@pytest.mark.parametrize("smooth", [False])
-@pytest.mark.parametrize("posn", posns[:1, :])
-def test_relative_position_control3_movebase(
-    botname, posn, base_controller, base_planner, close_loop, smooth
-):
-    _test_relative_position_control(
-        posn, botname, base_controller, base_planner, close_loop, smooth, 0.25, 20
-    )
->>>>>>> dcb19f81
