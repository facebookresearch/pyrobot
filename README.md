<a href="https://www.pyrobot.org/"><img class="doc_vid" src="docs/website/website/static/img/pyrobot.svg"></a>

[PyRobot](https://www.pyrobot.org/) is a light weight, high-level interface which provides hardware independent APIs for robotic manipulation and navigation. This repository also contains the low-level stack for [LoCoBot](http://locobot.org), a low cost mobile manipulator hardware platform.

- [What can you do with PyRobot?](#what-can-you-do-with-pyrobot)
- [Installation](#installation)
- [Getting Started](#getting-started)
- [The Team](#the-team)
- [Citation](#citation)
- [License](#license)
- [Future features](#Future-features)

## What can you do with PyRobot?

<p align="center">
    <img src="https://thumbs.gfycat.com/FickleSpeedyChimneyswift-size_restricted.gif", height="180">
    <img src="https://thumbs.gfycat.com/FinishedWeirdCockerspaniel-size_restricted.gif", height="180">
    <img src="https://thumbs.gfycat.com/WeightyLeadingGrub-size_restricted.gif", height="180">
</p>

## Installation

### Installing both PyRobot and LoCoBot dependencies

* Install **Ubuntu 16.04**

* Download the installation script
  ```bash
  sudo apt update
  sudo apt-get install curl
  curl 'https://raw.githubusercontent.com/facebookresearch/pyrobot/master/robots/LoCoBot/install/locobot_install_all_python3.sh' > locobot_install_all_python3.sh
  ```

* Run the script to install everything (ROS, realsense driver, etc.). 

If you want to use real LoCoBot robot, please run the following command:
**Please connect the nuc machine to a realsense camera before running the following commands**.
  ```bash
<<<<<<< HEAD
  chmod +x locobot_install_all.sh 
  ./locobot_install_all.sh

  ```

If you want to use simulated LoCoBot in Gazebo only, please run the following commands instead:
  ```bash
  chmod +x locobot_install_all.sh
  ./locobot_install_all.sh sim
=======
  chmod +x locobot_install_all_python3.sh
  ./locobot_install_all_python3.sh
>>>>>>> 71e4b816
  ```

### Installing just PyRobot

* Install **Ubuntu 16.04**

* Install [ROS kinetic](http://wiki.ros.org/kinetic/Installation/Ubuntu)

* Download the PyRobot repository and install it by running the following commands,

  ```bash
  git clone -b python3 --recurse-submodules https://github.com/facebookresearch/pyrobot.git
  cd pyrobot
  chmod +x install_pyrobot.sh
  ./install_pyrobot.sh
  ```

**Warning**: As realsense keeps updating, compatibility issues might occur if you accidentally update
realsense-related packages from `Software Updater` in ubuntu. Therefore, we recommend you not to update
any libraries related to realsense. Check the list of updates carefully when ubuntu prompts software udpates.

## Getting Started
Please refer to [pyrobot.org](https://pyrobot.org/) and [locobot.org](http://locobot.org)

## The Team

[Adithya Murali](http://adithyamurali.com/), [Tao Chen](https://taochenshh.github.io), [Dhiraj Gandhi](http://www.cs.cmu.edu/~dgandhi/), Kalyan Vasudev, [Lerrel Pinto](http://www.cs.cmu.edu/~lerrelp/), [Saurabh Gupta](http://saurabhg.web.illinois.edu) and [Abhinav Gupta](http://www.cs.cmu.edu/~abhinavg/). We would also like to thank everyone who has helped PyRobot in any way.

## Future features

We are planning several features, namely:
* Interfacing with other simulators like [AI Habitat](https://aihabitat.org)
* Gravity compensation
* PyRobot interface for [UR5](https://www.universal-robots.com)

## Citation
```
@article{pyrobot2019,
  title={PyRobot: An Open-source Robotics Framework for Research and Benchmarking},
  author={Adithyavairavan Murali and Tao Chen and Kalyan Vasudev Alwala and Dhiraj Gandhi and Lerrel Pinto and Saurabh Gupta and Abhinav Gupta},
  journal={arXiv preprint arXiv:1906.08236},
  year={2019}
}
```
## License
PyRobot is under MIT license, as found in the LICENSE file.<|MERGE_RESOLUTION|>--- conflicted
+++ resolved
@@ -28,7 +28,7 @@
   ```bash
   sudo apt update
   sudo apt-get install curl
-  curl 'https://raw.githubusercontent.com/facebookresearch/pyrobot/master/robots/LoCoBot/install/locobot_install_all_python3.sh' > locobot_install_all_python3.sh
+  curl 'https://raw.githubusercontent.com/facebookresearch/pyrobot/master/robots/LoCoBot/install/locobot_install_all.sh' > locobot_install_all.sh
   ```
 
 * Run the script to install everything (ROS, realsense driver, etc.). 
@@ -36,20 +36,14 @@
 If you want to use real LoCoBot robot, please run the following command:
 **Please connect the nuc machine to a realsense camera before running the following commands**.
   ```bash
-<<<<<<< HEAD
   chmod +x locobot_install_all.sh 
   ./locobot_install_all.sh
-
   ```
 
 If you want to use simulated LoCoBot in Gazebo only, please run the following commands instead:
   ```bash
   chmod +x locobot_install_all.sh
   ./locobot_install_all.sh sim
-=======
-  chmod +x locobot_install_all_python3.sh
-  ./locobot_install_all_python3.sh
->>>>>>> 71e4b816
   ```
 
 ### Installing just PyRobot
@@ -58,13 +52,31 @@
 
 * Install [ROS kinetic](http://wiki.ros.org/kinetic/Installation/Ubuntu)
 
-* Download the PyRobot repository and install it by running the following commands,
+* Install KDL
 
   ```bash
-  git clone -b python3 --recurse-submodules https://github.com/facebookresearch/pyrobot.git
-  cd pyrobot
-  chmod +x install_pyrobot.sh
-  ./install_pyrobot.sh
+  sudo apt-get -y install ros-kinetic-orocos-kdl ros-kinetic-kdl-parser-py ros-kinetic-python-orocos-kdl ros-kinetic-trac-ik
+  ```
+
+* Install Python virtual environment
+
+  ```bash
+  sudo apt-get -y install python-virtualenv
+  virtualenv_name="pyenv_pyrobot"
+  VIRTUALENV_FOLDER=~/${virtualenv_name}
+  virtualenv --system-site-packages -p python2.7 $VIRTUALENV_FOLDER
+  ```
+
+* Install PyRobot
+
+  ```bash
+  cd ~
+  mkdir -p low_cost_ws/src
+  cd ~/low_cost_ws/src
+  source ~/${virtualenv_name}/bin/activate
+  git clone --recurse-submodules https://github.com/facebookresearch/pyrobot.git
+  cd pyrobot/
+  pip install .
   ```
 
 **Warning**: As realsense keeps updating, compatibility issues might occur if you accidentally update
