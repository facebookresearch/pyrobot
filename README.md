--- conflicted
+++ resolved
@@ -30,11 +30,9 @@
   sudo apt-get install curl
   curl 'https://raw.githubusercontent.com/facebookresearch/pyrobot/master/robots/LoCoBot/install/locobot_install_all.sh' > locobot_install_all.sh
   ```
-<<<<<<< HEAD
 
 * Run the script to install everything (ROS, realsense driver, etc.). 
 
-<<<<<<< c9521712c11f2cb795c738abfec7716f587f0bfa
 If you want to use real LoCoBot robot, please run the following command:
 **Please connect the nuc machine to a realsense camera before running the following commands**.
   ```bash
@@ -44,31 +42,9 @@
 
 If you want to use simulated LoCoBot in Gazebo only, please run the following commands instead:
   ```bash
-  chmod +x locobot_install_all.sh sim
-  ./locobot_install_all.sh
+  chmod +x locobot_install_all.sh
+  ./locobot_install_all.sh sim
   ```
-=======
-If you want to use real LoCoBot robot, please run the following commands:
-**Please connect the nuc machine to a realsense camera before running the following commands**.
-```bash
-chmod +x locobot_install_all.sh 
-./locobot_install_all.sh
-```
-
-If you want to use simulated LoCoBot in Gazebo only, please run the following commands instead:
-```bash
-chmod +x locobot_install_all.sh sim
-./locobot_install_all.sh
-```
->>>>>>> Added sim install locobot instructions
-=======
-
-* Run the script to install everything (ROS, realsense driver, etc.). **Please connect the nuc machine to a realsense camera before running the following commands**.
-  ```bash
-  chmod +x locobot_install_all.sh
-  ./locobot_install_all.sh
-  ```
->>>>>>> a5372c96
 
 ### Installing just PyRobot
 
