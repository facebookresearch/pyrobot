
<a href="https://www.pyrobot.org/"><img class="doc_vid" src="docs/website/website/static/img/pyrobot.svg"></a>

[PyRobot](https://www.pyrobot.org/) is a light weight, high-level interface which provides hardware independent APIs for robotic manipulation and navigation. This repository also contains the low-level stack for [LoCoBot](http://locobot.org), a low cost mobile manipulator hardware platform.

- [What can you do with PyRobot?](#what-can-you-do-with-pyrobot)
- [Installation](#installation)
- [Getting Started](#getting-started)
- [The Team](#the-team)
- [Citation](#citation)
- [License](#license)
- [Future features](#Future-features)

## What can you do with PyRobot?

<p align="center">
    <img src="https://thumbs.gfycat.com/FickleSpeedyChimneyswift-size_restricted.gif", height="180">
    <img src="https://thumbs.gfycat.com/FinishedWeirdCockerspaniel-size_restricted.gif", height="180">
    <img src="https://thumbs.gfycat.com/WeightyLeadingGrub-size_restricted.gif", height="180">
</p>

## Installation

### Installing both PyRobot and LoCoBot dependencies

* Install **Ubuntu 16.04**

* Download the installation script
  ```bash
  sudo apt update
  sudo apt-get install curl
  curl 'https://raw.githubusercontent.com/facebookresearch/pyrobot/master/robots/LoCoBot/install/locobot_install_all.sh' > locobot_install_all.sh
  ```

* Run the script to install everything (ROS, realsense driver, etc.). **Please connect the nuc machine to a realsense camera before running the following commands**.
<<<<<<< HEAD
```bash
chmod +x locobot_install_all.sh
./locobot_install_all.sh
```
=======
  ```bash
  chmod +x locobot_install_all.sh
  ./locobot_install_all.sh
  ```
>>>>>>> ada83a7a

### Installing just PyRobot

* Install **Ubuntu 16.04**

* Install [ROS kinetic](http://wiki.ros.org/kinetic/Installation/Ubuntu)

* Install KDL

  ```bash
  sudo apt-get -y install ros-kinetic-orocos-kdl ros-kinetic-kdl-parser-py ros-kinetic-python-orocos-kdl ros-kinetic-trac-ik
  ```

* Install Python virtual environment

<<<<<<< HEAD
```bash
sudo apt-get -y install python-virtualenv
virtualenv_name="pyenv_pyrobot"
VIRTUALENV_FOLDER=~/${virtualenv_name}
virtualenv --system-site-packages -p python2.7 $VIRTUALENV_FOLDER
```

* Install PyRobot

```bash
cd ~
mkdir -p low_cost_ws/src
cd ~/low_cost_ws/src
source ~/${virtualenv_name}/bin/activate
git clone --recurse-submodules https://github.com/facebookresearch/pyrobot.git
cd pyrobot/
pip install .
```
=======
  ```bash
  sudo apt-get -y install python-virtualenv
  virtualenv_name="pyenv_pyrobot"
  VIRTUALENV_FOLDER=~/${virtualenv_name}
  virtualenv --system-site-packages -p python2.7 $VIRTUALENV_FOLDER
  ```

* Install PyRobot

  ```bash
  cd ~
  mkdir -p low_cost_ws/src
  cd ~/low_cost_ws/src
  source ~/${virtualenv_name}/bin/activate
  git clone --recurse-submodules https://github.com/facebookresearch/pyrobot.git
  cd pyrobot/
  pip install .
  ```
>>>>>>> ada83a7a

**Warning**: As realsense keeps updating, compatibility issues might occur if you accidentally update
realsense-related packages from `Software Updater` in ubuntu. Therefore, we recommend you not to update
any libraries related to realsense. Check the list of updates carefully when ubuntu prompts software udpates.

## Getting Started
Please refer to [pyrobot.org](https://pyrobot.org/) and [locobot.org](http://locobot.org)

## The Team

[Adithya Murali](http://adithyamurali.com/), [Tao Chen](https://taochenshh.github.io), [Dhiraj Gandhi](http://www.cs.cmu.edu/~dgandhi/), Kalyan Vasudev, [Lerrel Pinto](http://www.cs.cmu.edu/~lerrelp/), [Saurabh Gupta](http://saurabhg.web.illinois.edu) and [Abhinav Gupta](http://www.cs.cmu.edu/~abhinavg/). We would also like to thank everyone who has helped PyRobot in any way.

## Future features

We are planning several features, namely:
* Interfacing with other simulators like [AI Habitat](https://aihabitat.org)
* Gravity compensation
* PyRobot interface for [UR5](https://www.universal-robots.com)

## Citation
```
@article{pyrobot2019,
  title={PyRobot: An Open-source Robotics Framework for Research and Benchmarking},
  author={Adithyavairavan Murali and Tao Chen and Kalyan Vasudev Alwala and Dhiraj Gandhi and Lerrel Pinto and Saurabh Gupta and Abhinav Gupta},
  journal={arXiv preprint arXiv:1906.08236},
  year={2019}
}
```
## License
PyRobot is under MIT license, as found in the LICENSE file.
# pyrobot<|MERGE_RESOLUTION|>--- conflicted
+++ resolved
@@ -33,17 +33,12 @@
   ```
 
 * Run the script to install everything (ROS, realsense driver, etc.). **Please connect the nuc machine to a realsense camera before running the following commands**.
-<<<<<<< HEAD
-```bash
-chmod +x locobot_install_all.sh
-./locobot_install_all.sh
-```
-=======
+
   ```bash
   chmod +x locobot_install_all.sh
   ./locobot_install_all.sh
   ```
->>>>>>> ada83a7a
+
 
 ### Installing just PyRobot
 
@@ -59,26 +54,7 @@
 
 * Install Python virtual environment
 
-<<<<<<< HEAD
-```bash
-sudo apt-get -y install python-virtualenv
-virtualenv_name="pyenv_pyrobot"
-VIRTUALENV_FOLDER=~/${virtualenv_name}
-virtualenv --system-site-packages -p python2.7 $VIRTUALENV_FOLDER
-```
 
-* Install PyRobot
-
-```bash
-cd ~
-mkdir -p low_cost_ws/src
-cd ~/low_cost_ws/src
-source ~/${virtualenv_name}/bin/activate
-git clone --recurse-submodules https://github.com/facebookresearch/pyrobot.git
-cd pyrobot/
-pip install .
-```
-=======
   ```bash
   sudo apt-get -y install python-virtualenv
   virtualenv_name="pyenv_pyrobot"
@@ -97,7 +73,7 @@
   cd pyrobot/
   pip install .
   ```
->>>>>>> ada83a7a
+
 
 **Warning**: As realsense keeps updating, compatibility issues might occur if you accidentally update
 realsense-related packages from `Software Updater` in ubuntu. Therefore, we recommend you not to update
