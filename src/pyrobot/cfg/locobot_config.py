--- conflicted
+++ resolved
@@ -74,11 +74,7 @@
 # Rostopic on which the command to cancel the goal sent to movebase should be
 _BASEC.ROSTOPIC_GOAL_CANCEL = "/move_base/cancel"
 # world frame name
-<<<<<<< HEAD
-_BASEC.MAP_FRAME = "/map"
-=======
 _BASEC.MAP_FRAME = "map"
->>>>>>> 3e2939f5
 # Rosaction topic for movebase
 _BASEC.ROSTOPIC_BASE_ACTION_COMMAND = "move_base"
 # Rate of control for ILQR
