--- conflicted
+++ resolved
@@ -16,13 +16,8 @@
 
 For real robot only,
 ```bash
-<<<<<<< HEAD
 cd ~/ros_ws # or the appropriate catkin workspace in which intera_sdk package is in
  ./src/intera_sdk/intera.sh 
-=======
-cd ~/ros_ws
-./src/intera_sdk/intera.sh sim
->>>>>>> db320fd1
 ```
 
 For the Gazebo simulator only,
