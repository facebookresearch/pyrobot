--- conflicted
+++ resolved
@@ -414,10 +414,7 @@
 	sudo usermod -a -G dialout $USER
 fi
 
-<<<<<<< HEAD
-=======
-
->>>>>>> 06fbeb4e
+
 end_time="$(date -u +%s)"
 elapsed="$(($end_time-$start_time))"
 
